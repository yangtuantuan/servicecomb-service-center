--- conflicted
+++ resolved
@@ -15,10 +15,6 @@
 
 import (
 	"fmt"
-<<<<<<< HEAD
-	pb "github.com/ServiceComb/service-center/server/core/proto"
-=======
->>>>>>> 6f9ac156
 	ms "github.com/ServiceComb/service-center/server/service/microservice"
 	serviceUtil "github.com/ServiceComb/service-center/server/service/util"
 	"github.com/ServiceComb/service-center/util"
@@ -26,41 +22,6 @@
 	"golang.org/x/net/context"
 )
 
-<<<<<<< HEAD
-type NotAllowAcrossAppError string
-
-func (e NotAllowAcrossAppError) Error() string {
-	return string(e)
-}
-
-type NotMatchTagError string
-
-func (e NotMatchTagError) Error() string {
-	return string(e)
-}
-
-type NotMatchWhiteListError string
-
-func (e NotMatchWhiteListError) Error() string {
-	return string(e)
-}
-
-type MatchBlackListError string
-
-func (e MatchBlackListError) Error() string {
-	return string(e)
-}
-
-func AllowAcrossApp(providerService *pb.MicroService, consumerService *pb.MicroService) error {
-	if providerService.AppId != consumerService.AppId {
-		if len(providerService.Properties) == 0 {
-			return NotAllowAcrossAppError("not allow across app access")
-		}
-
-		if allowCrossApp, ok := providerService.Properties[pb.PROP_ALLOW_CROSS_APP]; !ok || strings.ToLower(allowCrossApp) != "true" {
-			return NotAllowAcrossAppError("not allow across app access")
-		}
-=======
 func Accessible(ctx context.Context, tenant string, consumerId string, providerId string) error {
 	consumerService, err := ms.GetServiceByServiceId(ctx, tenant, consumerId)
 	if err != nil {
@@ -97,50 +58,8 @@
 			"consumer %s can't access provider %s which property 'allowCrossApp' is not true or does not exist",
 			consumerFlag, providerFlag)
 		return err
->>>>>>> 6f9ac156
 	}
-	return nil
-}
 
-<<<<<<< HEAD
-func MatchRules(rules []*pb.ServiceRule, service *pb.MicroService, serviceTags map[string]string) error {
-	v := reflect.Indirect(reflect.ValueOf(service))
-
-	tagPattern := "tag_(.*)"
-	tagRegEx, _ := regexp.Compile(tagPattern)
-	hasWhite := false
-	for _, rule := range rules {
-		var value string
-		if tagRegEx.MatchString(rule.Attribute) {
-			key := tagRegEx.FindStringSubmatch(rule.Attribute)[1]
-			value = serviceTags[key]
-			if len(value) == 0 {
-				return NotMatchTagError(
-					fmt.Sprintf("Can not find service tag '%s'", key))
-			}
-		} else {
-			key := v.FieldByName(rule.Attribute)
-			if !key.IsValid() {
-				return errorsEx.InternalError(fmt.Sprintf("can not find field '%s'", rule.Attribute))
-			}
-			value = key.String()
-		}
-
-		switch rule.RuleType {
-		case "WHITE":
-			hasWhite = true
-			match, _ := regexp.MatchString(rule.Pattern, value)
-			if match {
-				util.LOGGER.Infof("match white list, rule.Pattern is %s, value is %s", rule.Pattern, value)
-				return nil
-			}
-		case "BLACK":
-			match, _ := regexp.MatchString(rule.Pattern, value)
-			if match {
-				util.LOGGER.Infof("match black list, rule.Pattern is %s, value is %s", rule.Pattern, value)
-				return MatchBlackListError("Found in black list")
-			}
-=======
 	// 黑白名单
 	rules, err := serviceUtil.GetRulesUtil(ctx, tenant, providerId)
 	if err != nil {
@@ -168,87 +87,9 @@
 				consumerFlag, providerFlag)
 		default:
 			util.LOGGER.Warnf(err, "consumer %s can't access provider %s", consumerFlag, providerFlag)
->>>>>>> 6f9ac156
 		}
 		return err
 	}
-<<<<<<< HEAD
-	if hasWhite {
-		return NotMatchWhiteListError("Not found in white list")
-	}
-	return nil
-}
-
-func Accessible(ctx context.Context, tenant string, consumerId string, providerId string) error {
-	consumerService, err := ms.GetServiceByServiceId(ctx, tenant, consumerId)
-	if err != nil {
-		util.LOGGER.Errorf(err,
-			"consumer %s can't access provider %s for internal error", consumerId, providerId)
-		return errorsEx.InternalError(err.Error())
-	}
-	if consumerService == nil {
-		util.LOGGER.Warnf(nil,
-			"consumer %s can't access provider %s for invalid consumer", consumerId, providerId)
-		return fmt.Errorf("consumer invalid")
-	}
-
-	consumerFlag := fmt.Sprintf("%s/%s/%s", consumerService.AppId, consumerService.ServiceName, consumerService.Version)
-
-	// 跨应用权限
-	providerService, err := ms.GetServiceByServiceId(ctx, tenant, providerId)
-	if err != nil {
-		util.LOGGER.Errorf(err, "consumer %s can't access provider %s for internal error",
-			consumerFlag, providerId)
-		return errorsEx.InternalError(err.Error())
-	}
-	if providerService == nil {
-		util.LOGGER.Warnf(nil, "consumer %s can't access provider %s for invalid provider",
-			consumerFlag, providerId)
-		return fmt.Errorf("provider invalid")
-	}
-
-	providerFlag := fmt.Sprintf("%s/%s/%s", providerService.AppId, providerService.ServiceName, providerService.Version)
-
-	err = AllowAcrossApp(providerService, consumerService)
-	if err != nil {
-		util.LOGGER.Warnf(nil,
-			"consumer %s can't access provider %s which property 'allowCrossApp' is not true or does not exist",
-			consumerFlag, providerFlag)
-		return err
-	}
-
-	// 黑白名单
-	rules, err := serviceUtil.GetRulesUtil(ctx, tenant, providerId)
-	if err != nil {
-		util.LOGGER.Errorf(err, "consumer %s can't access provider %s for internal error",
-			consumerFlag, providerFlag)
-		return errorsEx.InternalError(err.Error())
-	}
-
-	if len(rules) == 0 {
-		return nil
-	}
-
-	validateTags, err := serviceUtil.GetTagsUtils(ctx, tenant, consumerService.ServiceId)
-	if err != nil {
-		util.LOGGER.Errorf(err, "consumer %s can't access provider %s for internal error",
-			consumerFlag, providerFlag)
-		return errorsEx.InternalError(err.Error())
-	}
-
-	err = MatchRules(rules, consumerService, validateTags)
-	if err != nil {
-		switch err.(type) {
-		case errorsEx.InternalError:
-			util.LOGGER.Errorf(err, "consumer %s can't access provider %s for internal error",
-				consumerFlag, providerFlag)
-		default:
-			util.LOGGER.Warnf(err, "consumer %s can't access provider %s", consumerFlag, providerFlag)
-		}
-		return err
-	}
-=======
->>>>>>> 6f9ac156
 
 	return nil
 }